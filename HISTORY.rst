--- conflicted
+++ resolved
@@ -3,21 +3,19 @@
 History
 -------
 
-<<<<<<< HEAD
 3.0 (2020-xx-xx)
 ++++++++++++++++
 
 - Python 2 is no longer supported (the 2.x branch supports Python 2,
   use "idna<3" in your requirements file if you need Python 2
   support)
-=======
+
 2.10 (2020-06-27)
 +++++++++++++++++
 
 - Update to Unicode 13.0.0.
 - Throws a more specific exception if "xn--" is provided as a label.
 - This is expected to be the last version that supports Python 2.
->>>>>>> e5c11dbc
 
 2.9 (2020-02-16)
 ++++++++++++++++

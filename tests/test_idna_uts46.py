"""Tests for TR46 code."""

import gzip
import os.path
import re
import sys
import unittest

import idna

if sys.version_info[0] == 3:
    unichr = chr
    unicode = str

_RE_UNICODE = re.compile(u"\\\\u([0-9a-fA-F]{4})")
_RE_SURROGATE = re.compile(u"[\uD800-\uDBFF][\uDC00-\uDFFF]")
<<<<<<< HEAD
_SKIP_TESTS = [
    # These appear to be errors in the test vectors. All relate to incorrectly applying
    # bidi rules across label boundaries. Appears independently confirmed
    # at http://www.alvestrand.no/pipermail/idna-update/2017-January/007946.html
    u'0\u00E0.\u05D0', u'0a\u0300.\u05D0', u'0A\u0300.\u05D0', u'0\u00C0.\u05D0', 'xn--0-sfa.xn--4db',
    u'\u00E0\u02c7.\u05D0', u'a\u0300\u02c7.\u05D0', u'A\u0300\u02c7.\u05D0', u'\u00C0\u02c7.\u05D0',
    'xn--0ca88g.xn--4db', u'0A.\u05D0', u'0a.\u05D0', '0a.xn--4db', 'c.xn--0-eha.xn--4db',
    u'c.0\u00FC.\u05D0', u'c.0u\u0308.\u05D0', u'C.0U\u0308.\u05D0', u'C.0\u00DC.\u05D0',
    u'\u06B6\u06DF\u3002\u2087\uA806', u'\u06B6\u06DF\u30027\uA806', 'xn--pkb6f.xn--7-x93e',
    u'\u06B6\u06DF.7\uA806', u'1.\uAC7E6.\U00010C41\u06D0', u'1.\u1100\u1165\u11B56.\U00010C41\u06D0',
    '1.xn--6-945e.xn--glb1794k',

    # These are transitional strings that compute to NV8 and thus are not supported
    # in IDNA 2008.
    u'\U000102F7\u3002\u200D',
    u'\U0001D7F5\u9681\u2BEE\uFF0E\u180D\u200C',
    u'9\u9681\u2BEE.\u180D\u200C',
    u'\u00DF\u200C\uAAF6\u18A5.\u22B6\u2D21\u2D16',
    u'ss\u200C\uAAF6\u18A5.\u22B6\u2D21\u2D16',
    u'\u00DF\u200C\uAAF6\u18A5\uFF0E\u22B6\u2D21\u2D16',
    u'ss\u200C\uAAF6\u18A5\uFF0E\u22B6\u2D21\u2D16',
    u'\U00010A57\u200D\u3002\u2D09\u2D15',
    u'\U00010A57\u200D\uFF61\u2D09\u2D15',
    u'\U0001D7CF\U0001DA19\u2E16.\u200D',
    u'1\U0001DA19\u2E16.\u200D',
    u'\U0001D7E04\U000E01D7\U0001D23B\uFF0E\u200D\U000102F5\u26E7\u200D',
    u'84\U000E01D7\U0001D23B.\u200D\U000102F5\u26E7\u200D',
]
=======
_MISSING_NV8 = frozenset((525, 527, 529, 531, 1022, 2083, 2914, 2919, 3482,
    3484, 4783, 4785))

>>>>>>> d2dea881

def unicode_fixup(string):
    """Replace backslash-u-XXXX with appropriate unicode characters."""
    return _RE_SURROGATE.sub(lambda match: unichr(
        (ord(match.group(0)[0]) - 0xd800) * 0x400 +
        ord(match.group(0)[1]) - 0xdc00 + 0x10000),
        _RE_UNICODE.sub(lambda match: unichr(int(match.group(1), 16)), string))


def parse_idna_test_table(inputstream):
    """Parse IdnaTest.txt and return a list of tuples."""
    tests = []
    for lineno, line in enumerate(inputstream):
        line = line.decode("utf-8").strip()
        if "#" in line:
            line = line.split("#", 1)[0]
        if not line:
            continue
        tests.append((lineno + 1, tuple(field.strip()
            for field in line.split(u";"))))
    return tests


class TestIdnaTest(unittest.TestCase):
    """Run one of the IdnaTest.txt test lines."""
    def __init__(self, lineno=None, fields=None):
        super(TestIdnaTest, self).__init__()
        self.lineno = lineno
        self.fields = fields

    def id(self):
        return "%s.%d" % (super(TestIdnaTest, self).id(), self.lineno)

    def shortDescription(self):
        if not self.fields:
            return ""
        return "IdnaTest.txt line %d: %r" % (self.lineno,
            u"; ".join(self.fields))

    def runTest(self):
        if not self.fields:
            return
        try:
            types, source, to_unicode, to_ascii = (unicode_fixup(field)
                for field in self.fields[:4])
            if (unicode_fixup(u"\\uD804\\uDC39") in source and
                    sys.version_info[0] < 3):
                raise unittest.SkipTest(
                    "Python 2's Unicode support is too old for this test")
        except ValueError:
            raise unittest.SkipTest(
                "Test requires Python wide Unicode support")
        if not to_unicode:
            to_unicode = source
        if not to_ascii:
            to_ascii = to_unicode
        nv8 = (len(self.fields) > 4 and self.fields[4] or
            self.lineno in _MISSING_NV8)
        try:
            output = idna.decode(source, uts46=True, strict=True)
            if to_unicode[0] == u"[":
                self.fail("decode() did not emit required error")
            self.assertEqual(output, to_unicode, "unexpected decode() output")
        except (idna.IDNAError, UnicodeError, ValueError) as exc:
            if unicode(exc).startswith(u"Unknown"):
                raise unittest.SkipTest("Test requires support for a newer"
                    " version of Unicode than this Python supports")
            if to_unicode[0] != u"[" and not nv8:
                raise
        for transitional in {
                u"B": (True, False),
                u"T": (True,),
                u"N": (False,),
                }[types]:
            try:
                output = idna.encode(source, uts46=True, strict=True,
                    transitional=transitional).decode("ascii")
                if to_ascii[0] == u"[":
                    self.fail(
                        "encode(transitional={0}) did not emit required error".
                        format(transitional))
                self.assertEqual(output, to_ascii,
                    "unexpected encode(transitional={0}) output".
                    format(transitional))
            except (idna.IDNAError, UnicodeError, ValueError) as exc:
                if unicode(exc).startswith(u"Unknown"):
                    raise unittest.SkipTest("Test requires support for a newer"
                                            " version of Unicode than this Python supports")
                if to_ascii[0] != u"[" and not nv8:
                    raise


def load_tests(loader, tests, pattern):
    """Create a suite of all the individual tests."""
    suite = unittest.TestSuite()
    with gzip.open(os.path.join(os.path.dirname(__file__),
            "IdnaTest.txt.gz"), "rb") as tests_file:
        suite.addTests(TestIdnaTest(lineno, fields)
            for lineno, fields in parse_idna_test_table(tests_file))
    return suite<|MERGE_RESOLUTION|>--- conflicted
+++ resolved
@@ -14,7 +14,6 @@
 
 _RE_UNICODE = re.compile(u"\\\\u([0-9a-fA-F]{4})")
 _RE_SURROGATE = re.compile(u"[\uD800-\uDBFF][\uDC00-\uDFFF]")
-<<<<<<< HEAD
 _SKIP_TESTS = [
     # These appear to be errors in the test vectors. All relate to incorrectly applying
     # bidi rules across label boundaries. Appears independently confirmed
@@ -43,11 +42,6 @@
     u'\U0001D7E04\U000E01D7\U0001D23B\uFF0E\u200D\U000102F5\u26E7\u200D',
     u'84\U000E01D7\U0001D23B.\u200D\U000102F5\u26E7\u200D',
 ]
-=======
-_MISSING_NV8 = frozenset((525, 527, 529, 531, 1022, 2083, 2914, 2919, 3482,
-    3484, 4783, 4785))
-
->>>>>>> d2dea881
 
 def unicode_fixup(string):
     """Replace backslash-u-XXXX with appropriate unicode characters."""

from . import idnadata
import bisect
import unicodedata
import re
import sys
from .intranges import intranges_contain

_virama_combining_class = 9
_alabel_prefix = b'xn--'
_unicode_dots_re = re.compile('[\u002e\u3002\uff0e\uff61]')
<<<<<<< HEAD

if sys.version_info[0] >= 3:
    unicode = str
    unichr = chr
=======
>>>>>>> 1d315883

class IDNAError(UnicodeError):
    """ Base exception for all IDNA-encoding related problems """
    pass


class IDNABidiError(IDNAError):
    """ Exception when bidirectional requirements are not satisfied """
    pass


class InvalidCodepoint(IDNAError):
    """ Exception when a disallowed or unallocated codepoint is used """
    pass


class InvalidCodepointContext(IDNAError):
    """ Exception when the codepoint is not valid in the context it is used """
    pass


def _combining_class(cp):
    v = unicodedata.combining(chr(cp))
    if v == 0:
        if not unicodedata.name(chr(cp)):
            raise ValueError('Unknown character in unicodedata')
    return v

def _is_script(cp, script):
    return intranges_contain(ord(cp), idnadata.scripts[script])

def _punycode(s):
    return s.encode('punycode')

def _unot(s):
    return 'U+{:04X}'.format(s)


def valid_label_length(label):

    if len(label) > 63:
        return False
    return True


def valid_string_length(label, trailing_dot):

    if len(label) > (254 if trailing_dot else 253):
        return False
    return True


def check_bidi(label, check_ltr=False):

    # Bidi rules should only be applied if string contains RTL characters
    bidi_label = False
    for (idx, cp) in enumerate(label, 1):
        direction = unicodedata.bidirectional(cp)
        if direction == '':
            # String likely comes from a newer version of Unicode
            raise IDNABidiError('Unknown directionality in label {} at position {}'.format(repr(label), idx))
        if direction in ['R', 'AL', 'AN']:
            bidi_label = True
    if not bidi_label and not check_ltr:
        return True

    # Bidi rule 1
    direction = unicodedata.bidirectional(label[0])
    if direction in ['R', 'AL']:
        rtl = True
    elif direction == 'L':
        rtl = False
    else:
        raise IDNABidiError('First codepoint in label {} must be directionality L, R or AL'.format(repr(label)))

    valid_ending = False
    number_type = False
    for (idx, cp) in enumerate(label, 1):
        direction = unicodedata.bidirectional(cp)

        if rtl:
            # Bidi rule 2
            if not direction in ['R', 'AL', 'AN', 'EN', 'ES', 'CS', 'ET', 'ON', 'BN', 'NSM']:
                raise IDNABidiError('Invalid direction for codepoint at position {} in a right-to-left label'.format(idx))
            # Bidi rule 3
            if direction in ['R', 'AL', 'EN', 'AN']:
                valid_ending = True
            elif direction != 'NSM':
                valid_ending = False
            # Bidi rule 4
            if direction in ['AN', 'EN']:
                if not number_type:
                    number_type = direction
                else:
                    if number_type != direction:
                        raise IDNABidiError('Can not mix numeral types in a right-to-left label')
        else:
            # Bidi rule 5
            if not direction in ['L', 'EN', 'ES', 'CS', 'ET', 'ON', 'BN', 'NSM']:
                raise IDNABidiError('Invalid direction for codepoint at position {} in a left-to-right label'.format(idx))
            # Bidi rule 6
            if direction in ['L', 'EN']:
                valid_ending = True
            elif direction != 'NSM':
                valid_ending = False

    if not valid_ending:
        raise IDNABidiError('Label ends with illegal codepoint directionality')

    return True


def check_initial_combiner(label):

    if unicodedata.category(label[0])[0] == 'M':
        raise IDNAError('Label begins with an illegal combining character')
    return True


def check_hyphen_ok(label):

    if label[2:4] == '--':
        raise IDNAError('Label has disallowed hyphens in 3rd and 4th position')
    if label[0] == '-' or label[-1] == '-':
        raise IDNAError('Label must not start or end with a hyphen')
    return True


def check_nfc(label):

    if unicodedata.normalize('NFC', label) != label:
        raise IDNAError('Label must be in Normalization Form C')


def valid_contextj(label, pos):

    cp_value = ord(label[pos])

    if cp_value == 0x200c:

        if pos > 0:
            if _combining_class(ord(label[pos - 1])) == _virama_combining_class:
                return True

        ok = False
        for i in range(pos-1, -1, -1):
            joining_type = idnadata.joining_types.get(ord(label[i]))
            if joining_type == ord('T'):
                continue
            if joining_type in [ord('L'), ord('D')]:
                ok = True
                break

        if not ok:
            return False

        ok = False
        for i in range(pos+1, len(label)):
            joining_type = idnadata.joining_types.get(ord(label[i]))
            if joining_type == ord('T'):
                continue
            if joining_type in [ord('R'), ord('D')]:
                ok = True
                break
        return ok

    if cp_value == 0x200d:

        if pos > 0:
            if _combining_class(ord(label[pos - 1])) == _virama_combining_class:
                return True
        return False

    else:

        return False


def valid_contexto(label, pos, exception=False):

    cp_value = ord(label[pos])

    if cp_value == 0x00b7:
        if 0 < pos < len(label)-1:
            if ord(label[pos - 1]) == 0x006c and ord(label[pos + 1]) == 0x006c:
                return True
        return False

    elif cp_value == 0x0375:
        if pos < len(label)-1 and len(label) > 1:
            return _is_script(label[pos + 1], 'Greek')
        return False

    elif cp_value == 0x05f3 or cp_value == 0x05f4:
        if pos > 0:
            return _is_script(label[pos - 1], 'Hebrew')
        return False

    elif cp_value == 0x30fb:
        for cp in label:
            if cp == '\u30fb':
                continue
            if _is_script(cp, 'Hiragana') or _is_script(cp, 'Katakana') or _is_script(cp, 'Han'):
                return True
        return False

    elif 0x660 <= cp_value <= 0x669:
        for cp in label:
            if 0x6f0 <= ord(cp) <= 0x06f9:
                return False
        return True

    elif 0x6f0 <= cp_value <= 0x6f9:
        for cp in label:
            if 0x660 <= ord(cp) <= 0x0669:
                return False
        return True


def check_label(label):

    if isinstance(label, (bytes, bytearray)):
        label = label.decode('utf-8')
    if len(label) == 0:
        raise IDNAError('Empty Label')

    check_nfc(label)
    check_hyphen_ok(label)
    check_initial_combiner(label)

    for (pos, cp) in enumerate(label):
        cp_value = ord(cp)
        if intranges_contain(cp_value, idnadata.codepoint_classes['PVALID']):
            continue
        elif intranges_contain(cp_value, idnadata.codepoint_classes['CONTEXTJ']):
            try:
                if not valid_contextj(label, pos):
                    raise InvalidCodepointContext('Joiner {} not allowed at position {} in {}'.format(
                        _unot(cp_value), pos+1, repr(label)))
            except ValueError:
                raise IDNAError('Unknown codepoint adjacent to joiner {} at position {} in {}'.format(
                    _unot(cp_value), pos+1, repr(label)))
        elif intranges_contain(cp_value, idnadata.codepoint_classes['CONTEXTO']):
            if not valid_contexto(label, pos):
                raise InvalidCodepointContext('Codepoint {} not allowed at position {} in {}'.format(_unot(cp_value), pos+1, repr(label)))
        else:
            raise InvalidCodepoint('Codepoint {} at position {} of {} not allowed'.format(_unot(cp_value), pos+1, repr(label)))

    check_bidi(label)


def alabel(label):

    try:
        label = label.encode('ascii')
        ulabel(label)
        if not valid_label_length(label):
            raise IDNAError('Label too long')
        return label
    except UnicodeEncodeError:
        pass

    if not label:
        raise IDNAError('No Input')

    label = str(label)
    check_label(label)
    label = _punycode(label)
    label = _alabel_prefix + label

    if not valid_label_length(label):
        raise IDNAError('Label too long')

    return label


def ulabel(label):

    if not isinstance(label, (bytes, bytearray)):
        try:
            label = label.encode('ascii')
        except UnicodeEncodeError:
            check_label(label)
            return label

    label = label.lower()
    if label.startswith(_alabel_prefix):
        label = label[len(_alabel_prefix):]
        if label.decode('ascii')[-1] == '-':
            raise IDNAError('A-label must not end with a hyphen')
    else:
        check_label(label)
        return label.decode('ascii')

    label = label.decode('punycode')
    check_label(label)
    return label


def uts46_remap(domain, std3_rules=True, transitional=False):
    """Re-map the characters in the string according to UTS46 processing."""
    from .uts46data import uts46data
<<<<<<< HEAD
    output = ""
=======
    output = ''
>>>>>>> 1d315883
    try:
        for pos, char in enumerate(domain):
            code_point = ord(char)
            uts46row = uts46data[code_point if code_point < 256 else
                bisect.bisect_left(uts46data, (code_point, 'Z')) - 1]
            status = uts46row[1]
            replacement = uts46row[2] if len(uts46row) == 3 else None
            if (status == 'V' or
                    (status == 'D' and not transitional) or
                    (status == '3' and not std3_rules and replacement is None)):
                output += char
            elif replacement is not None and (status == 'M' or
                    (status == '3' and not std3_rules) or
                    (status == 'D' and transitional)):
                output += replacement
            elif status != 'I':
                raise IndexError()
        return unicodedata.normalize('NFC', output)
    except IndexError:
        raise InvalidCodepoint(
            'Codepoint {} not allowed at position {} in {}'.format(
            _unot(code_point), pos + 1, repr(domain)))


def encode(s, strict=False, uts46=False, std3_rules=False, transitional=False):

    if isinstance(s, (bytes, bytearray)):
        s = s.decode('ascii')
    if uts46:
        s = uts46_remap(s, std3_rules, transitional)
    trailing_dot = False
    result = []
    if strict:
        labels = s.split('.')
    else:
        labels = _unicode_dots_re.split(s)
    if not labels or labels == ['']:
        raise IDNAError('Empty domain')
    if labels[-1] == '':
        del labels[-1]
        trailing_dot = True
    for label in labels:
        s = alabel(label)
        if s:
            result.append(s)
        else:
            raise IDNAError('Empty label')
    if trailing_dot:
        result.append(b'')
    s = b'.'.join(result)
    if not valid_string_length(s, trailing_dot):
        raise IDNAError('Domain too long')
    return s


def decode(s, strict=False, uts46=False, std3_rules=False):

    if isinstance(s, (bytes, bytearray)):
        s = s.decode('ascii')
    if uts46:
        s = uts46_remap(s, std3_rules, False)
    trailing_dot = False
    result = []
    if not strict:
        labels = _unicode_dots_re.split(s)
    else:
        labels = s.split('.')
    if not labels or labels == ['']:
        raise IDNAError('Empty domain')
    if not labels[-1]:
        del labels[-1]
        trailing_dot = True
    for label in labels:
        s = ulabel(label)
        if s:
            result.append(s)
        else:
            raise IDNAError('Empty label')
    if trailing_dot:
        result.append('')
    return '.'.join(result)<|MERGE_RESOLUTION|>--- conflicted
+++ resolved
@@ -8,13 +8,6 @@
 _virama_combining_class = 9
 _alabel_prefix = b'xn--'
 _unicode_dots_re = re.compile('[\u002e\u3002\uff0e\uff61]')
-<<<<<<< HEAD
-
-if sys.version_info[0] >= 3:
-    unicode = str
-    unichr = chr
-=======
->>>>>>> 1d315883
 
 class IDNAError(UnicodeError):
     """ Base exception for all IDNA-encoding related problems """
@@ -317,11 +310,7 @@
 def uts46_remap(domain, std3_rules=True, transitional=False):
     """Re-map the characters in the string according to UTS46 processing."""
     from .uts46data import uts46data
-<<<<<<< HEAD
-    output = ""
-=======
     output = ''
->>>>>>> 1d315883
     try:
         for pos, char in enumerate(domain):
             code_point = ord(char)

--- conflicted
+++ resolved
@@ -22,11 +22,7 @@
             raise IDNAError('Unsupported error handling \"{}\"'.format(errors))
 
         if not data:
-<<<<<<< HEAD
-            return "", 0
-=======
             return '', 0
->>>>>>> 1d315883
 
         return decode(data), len(data)
 
@@ -69,11 +65,7 @@
             raise IDNAError('Unsupported error handling \"{}\"'.format(errors))
 
         if not data:
-<<<<<<< HEAD
-            return ("", 0)
-=======
             return ('', 0)
->>>>>>> 1d315883
 
         # IDNA allows decoding to operate on Unicode strings, too.
         if isinstance(data, unicode):
@@ -103,11 +95,7 @@
                 size += 1
             size += len(label)
 
-<<<<<<< HEAD
-        result = ".".join(result) + trailing_dot
-=======
         result = '.'.join(result) + trailing_dot
->>>>>>> 1d315883
         size += len(trailing_dot)
         return (result, size)
 
